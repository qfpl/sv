{-# LANGUAGE ScopedTypeVariables #-}
{-# LANGUAGE OverloadedStrings #-}
{-# LANGUAGE RankNTypes #-}

{-|
Module      : Data.Sv.Decode
Copyright   : (C) CSIRO 2017-2018
License     : BSD3
Maintainer  : George Wilson <george.wilson@data61.csiro.au>
Stability   : experimental
Portability : non-portable

This module contains data structures, combinators, and primitives for
decoding an 'Sv' into a list of your Haskell datatype.

A file can be read with 'parseDecodeFromFile'. If you already have the text
data in memory, it can be decoded with 'parseDecode'.
You will need a 'FieldDecode' for your desired type.

A 'FieldDecode' can be built using the primitives in this file. 'FieldDecode'
is an 'Applicative' and an 'Alternative', allowing for composition of these
values.

This module is intended to be imported qualified like so

@import qualified Data.Sv.Decode as D@
-}

module Data.Sv.Decode (
  -- * Running FieldDecodes
  decode
, parseDecode
, parseDecode'
, parseDecodeFromFile
, parseDecodeFromFile'

-- * Convenience constructors and functions
, decodeMay
, decodeEither
, decodeEither'
, mapErrors
, alterInput
, alterInputIso

-- * Primitives
-- ** Field-based
, contents
, untrimmed
, raw
, byteString
, utf8
, lazyUtf8
, ascii
, lazyByteString
, string
, ignore
, replace
, exactly
, emptyField
, int
, integer
, float
, double
, boolean
-- ** Row-based
, row
, rowWithSpacing

-- * Combinators
, Alt ((<!>))
, Applicative (pure, (<*>))
, choice
, element
, optionalField
, ignoreFailure
, orEmpty
, either
, orElse
, orElseE
, categorical
, categorical'

-- * Building FieldDecodes from Readable
, decodeRead
, decodeRead'
, decodeReadWithMsg

-- * Building FieldDecodes from parsers
, withTrifecta
, withAttoparsec
, withParsec

-- TODO
, module Data.Sv.Decode.Error
, module Data.Sv.Decode.Field
, module Data.Sv.Decode.Type
) where

import Prelude hiding (either)
import qualified Prelude as P

<<<<<<< HEAD
import Control.Lens (AnIso, alaf, review, view, withIso)
import Control.Monad.IO.Class (MonadIO)
=======
import Control.Lens (alaf, review, view)
import Control.Monad.IO.Class (MonadIO, liftIO)
import Control.Monad.Reader (ReaderT (ReaderT))
import Control.Monad.State (state)
>>>>>>> 23a6f379
import Data.Attoparsec.ByteString (parseOnly)
import qualified Data.Attoparsec.ByteString as A (Parser)
import Data.Bifunctor (first, second)
import Data.ByteString (ByteString)
import qualified Data.ByteString.UTF8 as UTF8
import qualified Data.ByteString.Lazy as LBS
import Data.Char (toUpper)
import Data.Functor.Alt (Alt ((<!>)))
import Data.Functor.Compose (Compose (Compose))
import Data.List.NonEmpty (NonEmpty ((:|)))
import Data.Monoid (First (First))
import Data.Profunctor (lmap)
import Data.Readable (Readable (fromBS))
import Data.Semigroup (Semigroup ((<>)), sconcat)
import Data.Semigroup.Foldable (asum1)
import Data.Set (Set, fromList, member)
import Data.String (IsString (fromString))
import Data.Text (Text)
import Data.Text.Encoding (decodeUtf8')
import qualified Data.Text.Lazy as LT
import Data.Vector (Vector)
import qualified Data.Vector as V
import Text.Parsec (Parsec)
import qualified Text.Parsec as P (parse)
import qualified Text.Trifecta as Tri

import Data.Sv.Decode.Error
import Data.Sv.Decode.Field
import Data.Sv.Decode.Type
import Data.Sv.Parse (SvParser, parseSv', parseSvFromFile')
import qualified Data.Sv.Parse as P (trifecta)
import Data.Sv.Parse.Options (ParseOptions)
import Data.Sv.Syntax.Field (Field (Unquoted, Quoted), fieldContents, SpacedField, Spaced (Spaced))
import Data.Sv.Syntax.Sv (Sv, recordList)
import Text.Space (AsHorizontalSpace (_HorizontalSpace), Spaces, spacedValue)

-- | Decodes a sv into a list of its values using the provided 'FieldDecode'
decode :: FieldDecode' s a -> Sv s -> DecodeValidation s [a]
decode f = traverse (promote f) . recordList

-- | Parse a 'ByteString' as an Sv, and then decode it with the given decoder.
--
-- This version uses 'Trifecta' to parse the 'ByteString', which is assumed to
-- be UTF-8 encoded. If you want a different library, use 'parseDecode''.
parseDecode ::
  FieldDecode' ByteString a
  -> ParseOptions ByteString
  -> ByteString
  -> DecodeValidation ByteString [a]
parseDecode = parseDecode' P.trifecta

-- | Parse text as an Sv, and then decode it with the given decoder.
--
-- This version lets you choose which parsing library to use by providing an
-- 'SvParser'. Common selections are 'trifecta' and 'attoparsecByteString'.
parseDecode' ::
  SvParser s
  -> FieldDecode' s a
  -> ParseOptions s
  -> s
  -> DecodeValidation s [a]
parseDecode' svp d opts s =
  P.either badDecode pure (parseSv' svp opts s) `bindValidation` decode d

-- | Load a file, parse it, and decode it.
--
-- This version uses Trifecta to parse the file, which is assumed to be UTF-8
-- encoded.
parseDecodeFromFile ::
  MonadIO m
  => FieldDecode' ByteString a
  -> ParseOptions ByteString
  -> FilePath
  -> m (DecodeValidation ByteString [a])
parseDecodeFromFile = parseDecodeFromFile' P.trifecta

-- | Load a file, parse it, and decode it.
--
-- This version lets you choose which parsing library to use by providing an
-- 'SvParser'. Common selections are 'trifecta' and 'attoparsecByteString'.
parseDecodeFromFile' ::
  MonadIO m
  => SvParser s
  -> FieldDecode' s a
  -> ParseOptions s
  -> FilePath
  -> m (DecodeValidation s [a])
parseDecodeFromFile' svp d opts fp = do
  sv <- parseSvFromFile' svp opts fp
  pure (P.either badDecode pure sv `bindValidation` decode d)

-- | Build a 'Decode', given a function that returns 'Maybe'.
--
-- Return the given error if the function returns 'Nothing'.
decodeMay :: DecodeError e -> (s -> Maybe a) -> FieldDecode e s a
decodeMay e f = fieldDecode (validateMay e . f)

-- | Build a 'Decode', given a function that returns 'Either'.
decodeEither :: (s -> Either (DecodeError e) a) -> FieldDecode e s a
decodeEither f = fieldDecode (validateEither . f)

-- | Build a 'Decode', given a function that returns 'Either', and a function to
-- build the error.
decodeEither' :: (e -> DecodeError e') -> (s -> Either e a) -> FieldDecode e' s a
decodeEither' e f = fieldDecode (validateEither' e . f)

-- | Succeeds with the whole field structure, including spacing and quoting information
raw :: FieldDecode e s (SpacedField s)
raw = fieldDecodeWithSpaces pure

-- | Returns the field contents. This keeps the spacing around an unquoted field.
untrimmed :: (AsHorizontalSpace s, Monoid s) => FieldDecode e s s
untrimmed =
  let sp :: (Monoid b, AsHorizontalSpace b) => Spaces -> b
      sp = foldMap (review _HorizontalSpace)
      spaceIfNecessary (Spaced b a f) = case f of
        Unquoted s -> mconcat [sp b, s, sp a]
        Quoted _ _ -> view fieldContents f
  in  fmap spaceIfNecessary raw

-- | Get the contents of a field without doing any decoding. This never fails.
contents :: FieldDecode e s s
contents = fieldDecode pure

-- | Grab the whole row as a raw 'Vector'
row :: FieldDecode e s (Vector s)
row = (fmap . fmap) (view (spacedValue.fieldContents)) rowWithSpacing

-- | Grab the whole row, including all spacing and quoting information,
-- as a raw 'Vector'
rowWithSpacing :: FieldDecode e s (Vector (SpacedField s))
rowWithSpacing =
  FieldDecode . Compose . DecodeState . ReaderT $ \v ->
    state (const (pure v, Ind (V.length v)))

-- | Get the contents of a field as a bytestring.
--
-- Alias for 'contents'
byteString :: FieldDecode' ByteString ByteString
byteString = contents

-- | Get the contents of a UTF8 encoded field as 'Text'
utf8 :: FieldDecode' ByteString Text
utf8 = contents >>==
  P.either (badDecode . UTF8.fromString . show) pure . decodeUtf8'

-- | Get the contents of a field as a 'Data.Text.Lazy.Text'
lazyUtf8 :: FieldDecode' ByteString LT.Text
lazyUtf8 = LT.fromStrict <$> utf8

-- | Get the contents of an ASCII encoded field as 'Text'
ascii ::  FieldDecode' ByteString Text
ascii = utf8

-- | Get the contents of a field as a 'Data.ByteString.Lazy.ByteString'
lazyByteString :: FieldDecode' ByteString LBS.ByteString
lazyByteString = LBS.fromStrict <$> contents

-- | Get the contents of a field as a 'String'
string :: FieldDecode' ByteString String
string = UTF8.toString <$> contents

-- | Throw away the contents of a field. This is useful for skipping unneeded fields.
ignore :: FieldDecode e s ()
ignore = replace ()

-- | Throw away the contents of a field, and return the given value.
replace :: a -> FieldDecode e s a
replace a = a <$ contents

-- | Exactly this string, or else fail
exactly :: (Semigroup s, Eq s, IsString s) => s -> FieldDecode' s s
exactly s = contents >>== \z ->
  if s == z
  then pure s
  else badDecode (sconcat ("'":|[z,"' was not equal to '",s,"'"]))

-- | Decode a field as an 'Int'
int :: FieldDecode' ByteString Int
int = named "int"

-- | Decode a field as an 'Integer'
integer :: FieldDecode' ByteString Integer
integer = named "integer"

-- | Decode a field as a 'Float'
float :: FieldDecode' ByteString Float
float = named "float"

-- | Decode a field as a 'Double'
double :: FieldDecode' ByteString Double
double = named "double"

-- | Decode a field as a 'Boolean'
--
-- This is quite tolerant to different forms a boolean might take.
boolean :: (IsString s, Ord s) => FieldDecode' s Bool
boolean = boolean' fromString

boolean' :: Ord s => (String -> s) -> FieldDecode' s Bool
boolean' s =
  categorical' [
    (False, fmap s ["false", "False", "FALSE", "f", "F", "0", "n", "N", "no", "No", "NO", "off", "Off", "OFF"])
  , (True, fmap s ["true", "True", "TRUE", "t", "T", "1", "y", "Y", "yes", "Yes", "YES", "on", "On", "ON"])
  ]

-- | Succeed only when the given field is the empty string.
--
-- The empty string surrounded in quotes is still the empty string.
emptyField :: (Eq s, IsString s, Semigroup s) => FieldDecode' s ()
emptyField = contents >>== \c ->
  if c == fromString "" then
    pure ()
  else
    badDecode ("Expected emptiness but got: " <> c)

-- | Choose the leftmost FieldDecode that succeeds. Alias for '<!>'
choice :: FieldDecode e s a -> FieldDecode e s a -> FieldDecode e s a
choice = (<!>)

-- | Choose the leftmost FieldDecode that succeeds. Alias for 'asum1'
element :: NonEmpty (FieldDecode e s a) -> FieldDecode e s a
element = asum1

-- | Try the given 'FieldDecode'. If it fails, instead succeed with 'Nothing'.
ignoreFailure :: FieldDecode e s a -> FieldDecode e s (Maybe a)
ignoreFailure a = Just <$> a <!> Nothing <$ ignore

-- | Try the given 'FieldDecode'. If the field is the empty string, succeed with 'Nothing'.
orEmpty :: (Eq s, IsString s, Semigroup s) => FieldDecode' s a -> FieldDecode' s (Maybe a)
orEmpty a = Nothing <$ emptyField <!> Just <$> a

-- | Try the given 'FieldDecode'. If it fails, succeed without consuming anything.
optionalField :: FieldDecode e s a -> FieldDecode e s (Maybe a)
optionalField a = Just <$> a <!> pure Nothing

-- | Try the left, then try the right, and wrap the winner in an 'Either'.
--
-- This is left-biased, meaning if they both succeed, left wins.
either :: FieldDecode e s a -> FieldDecode e s b -> FieldDecode e s (Either a b)
either a b = fmap Left a <!> fmap Right b

-- | Try the given decoder, otherwise succeed with the given value.
orElse :: FieldDecode e s a -> a -> FieldDecode e s a
orElse f a = f <!> replace a

-- | Try the given decoder, or if it fails succeed with the given value, in an 'Either'.
orElseE :: FieldDecode e s b -> a -> FieldDecode e s (Either a b)
orElseE b a = fmap Right b <!> replace (Left a)

-- | Decode categorical data, given a list of the values and the strings which match them.
--
-- This is very useful for sum types with nullary constructors.
categorical :: (Ord s, Show a) => [(a, s)] -> FieldDecode' s a
categorical = categorical' . fmap (fmap pure)

-- | Decode categorical data, given a list of the values and the strings which match them.
--
-- This version allows for multiple strings to match each value.
-- For an example of its usage, see the source for 'boolean'.
categorical' :: forall s a . (Ord s, Show a) => [(a, [s])] -> FieldDecode' s a
categorical' as =
  let as' :: [(a, Set s)]
      as' = fmap (second fromList) as
      go :: s -> (a, Set s) -> Maybe a
      go s (a, set) =
        if s `member` set
        then Just a
        else Nothing
  in  contents >>== \s ->
    validateMay (UnknownCanonicalValue s (fmap snd as)) $
      alaf First foldMap (go s) as'

-- | Use the 'Readable' instance to try to decode the given value.
decodeRead :: Readable a => FieldDecode' ByteString a
decodeRead = decodeReadWithMsg (mappend "Couldn't parse ")

-- | Use the 'Readable' instance to try to decode the given value,
-- or fail with the given error message.
decodeRead' :: Readable a => ByteString -> FieldDecode' ByteString a
decodeRead' e = decodeReadWithMsg (const e)

-- | Use the 'Readable' instance to try to decode the given value,
-- or use the value to build an error message.
decodeReadWithMsg :: Readable a => (ByteString -> e) -> FieldDecode e ByteString a
decodeReadWithMsg e = contents >>== \c ->
  maybe (badDecode (e c)) pure . fromBS $ c

-- | Given the name of a type, try to decode it using 'Readable', 
named :: Readable a => ByteString -> FieldDecode' ByteString a
named name =
  let vs' = ['a','e','i','o','u']
      vs  = fmap toUpper vs' ++ vs'
      n c = if c `elem` vs then "n" else ""
      n' = foldMap (n . fst) . UTF8.uncons
      n'' = n' name
      space = " "
  in  decodeReadWithMsg $ \bs ->
        mconcat ["Couldn't parse \"", bs, "\" as a", n'', space, name]

-- | Map over the errors of a 'FieldDecode'
--
-- To map over the other two paramters, use the 'Profunctor' instance.
mapErrors :: (e -> x) -> FieldDecode e s a -> FieldDecode x s a
mapErrors f (FieldDecode (Compose r)) = FieldDecode (Compose (fmap (first (fmap f)) r))

-- | This transforms a @FieldDecode' s a@ into a @FieldDecode' t a@. It needs
-- functions in both directions because the errors can include fragments of the
-- input.
--
-- @alterInput :: (s -> t) -> (t -> s) -> FieldDecode' s a -> FieldDecode' t a@
alterInput :: (e -> x) -> (t -> s) -> FieldDecode e s a -> FieldDecode x t a
alterInput f g = mapErrors f . lmap g

-- | Like @alterInput@, but uses an @Control.Lens.Iso@
alterInputIso :: AnIso e s x t -> FieldDecode e s a -> FieldDecode x t a
alterInputIso i = withIso i alterInput

---- Promoting parsers to 'FieldDecode's

-- | Build a 'FieldDecode' from a Trifecta parser
withTrifecta :: Tri.Parser a -> FieldDecode' ByteString a
withTrifecta =
  mkParserFunction
    (validateTrifectaResult (BadDecode . UTF8.fromString))
    (flip Tri.parseByteString mempty)

-- | Build a 'FieldDecode' from an Attoparsec parser
withAttoparsec :: A.Parser a -> FieldDecode' ByteString a
withAttoparsec =
  mkParserFunction
    (validateEither' (BadDecode . fromString))
    parseOnly

-- | Build a 'FieldDecode' from a Parsec parser
withParsec :: Parsec ByteString () a -> FieldDecode' ByteString a
withParsec =
  -- Parsec will include a position, but it will only confuse the user
  -- since it won't correspond obviously to a position in their source file.
  let dropPos = drop 1 . dropWhile (/= ':')
  in  mkParserFunction
    (validateEither' (BadDecode . UTF8.fromString . dropPos . show))
    (\p s -> P.parse p mempty s)

mkParserFunction ::
  Tri.CharParsing p
  => (f a -> DecodeValidation ByteString a)
  -> (p a -> ByteString -> f a)
  -> p a
  -> FieldDecode' ByteString a
mkParserFunction err run p =
  let p' = p <* Tri.eof
  in  byteString >>== (err . run p')
{-# INLINE mkParserFunction #-}<|MERGE_RESOLUTION|>--- conflicted
+++ resolved
@@ -99,15 +99,11 @@
 import Prelude hiding (either)
 import qualified Prelude as P
 
-<<<<<<< HEAD
 import Control.Lens (AnIso, alaf, review, view, withIso)
-import Control.Monad.IO.Class (MonadIO)
-=======
 import Control.Lens (alaf, review, view)
 import Control.Monad.IO.Class (MonadIO, liftIO)
 import Control.Monad.Reader (ReaderT (ReaderT))
 import Control.Monad.State (state)
->>>>>>> 23a6f379
 import Data.Attoparsec.ByteString (parseOnly)
 import qualified Data.Attoparsec.ByteString as A (Parser)
 import Data.Bifunctor (first, second)
