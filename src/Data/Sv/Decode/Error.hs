{-|
Module      : Data.Sv.Decode.Error
Copyright   : (C) CSIRO 2017-2018
License     : BSD3
Maintainer  : George Wilson <george.wilson@data61.csiro.au>
Stability   : experimental
Portability : non-portable
-}

module Data.Sv.Decode.Error (
  DecodeError (..)
, DecodeErrors (..)
, DecodeValidation
, Validation (Failure, Success)
, bindValidation
, decodeError
, unexpectedEndOfRow
, expectedEndOfRow
, unknownCanonicalValue
, badParse
, badDecode
, validateEither
, validateEither'
, validateMay
, validateMay'
<<<<<<< HEAD
, eitherTrifectaResult
=======
, trifectaResultToEither
>>>>>>> 29936e89
, validateTrifectaResult
) where

import Data.Validation (Validation (Success, Failure), bindValidation)
import Data.Vector (Vector)
import qualified Text.Trifecta as Trifecta (Result (Success, Failure), _errDoc)

import Data.Sv.Decode.Type
import Data.Sv.Syntax.Field

-- | Build a failing 'DecodeValidation'
decodeError :: DecodeError e -> DecodeValidation e a
decodeError = Failure . DecodeErrors . pure

-- | Fail with 'UnexpectedEndOfRow'
unexpectedEndOfRow :: DecodeValidation e a
unexpectedEndOfRow = decodeError UnexpectedEndOfRow

-- | Given the rest of the row, fail with 'ExpectedEndOfRow'
expectedEndOfRow :: Vector (SpacedField e) -> DecodeValidation e a
expectedEndOfRow = decodeError . ExpectedEndOfRow

-- | Given the unknown value and the list of good canonical values,
-- fail with 'UnknownCanonicalValue'
unknownCanonicalValue :: e -> [[e]] -> DecodeValidation e a
unknownCanonicalValue unknown valids =
  decodeError (UnknownCanonicalValue unknown valids)

-- | Fail with 'BadParse' with the given message
badParse :: e -> DecodeValidation e a
badParse = decodeError . BadParse

-- | Fail with 'BadDecode' with the given message
badDecode :: e -> DecodeValidation e a
badDecode = decodeError . BadDecode

-- | Build a 'DecodeValidation' from an 'Either'
validateEither :: Either (DecodeError e) a -> DecodeValidation e a
validateEither = validateEither' id

-- | Build a 'DecodeValidation' from an 'Either', given a function to build the error.
validateEither' :: (e -> DecodeError e') -> Either e a -> DecodeValidation e' a
validateEither' f = either (decodeError . f) pure

-- | Build a 'DecodeValidation' from a 'Maybe'
validateMay :: DecodeError e -> Maybe b -> DecodeValidation e b
validateMay e = maybe (decodeError e) pure

-- | Build a 'DecodeValidation' from a function that returns a 'Maybe'
validateMay' :: (a -> Maybe b) -> DecodeError e -> a -> DecodeValidation e b
validateMay' ab e a = validateMay e (ab a)

<<<<<<< HEAD
-- | Convert a Trifecta 'Result' to an 'Either'
eitherTrifectaResult :: Trifecta.Result a -> Either String a
eitherTrifectaResult result = case result of
  Trifecta.Success a -> pure a
  Trifecta.Failure e -> Left . show . Trifecta._errDoc $ e

-- | Convert a Trifecta 'Result' to a 'DecodeValidation'
validateTrifectaResult :: (String -> DecodeError e) -> Trifecta.Result a -> DecodeValidation e a
validateTrifectaResult f = either (decodeError . f) pure . eitherTrifectaResult
=======
-- | Helper to convert Trifecta results to 'Either'.
trifectaResultToEither :: Trifecta.Result a -> Either String a
trifectaResultToEither result = case result of
  Trifecta.Success a -> Right a
  Trifecta.Failure e -> Left . show . Trifecta._errDoc $ e

-- | Convert a Trifecta 'Result' to a DecodeValidation
validateTrifectaResult :: (String -> DecodeError e) -> Trifecta.Result a -> DecodeValidation e a
validateTrifectaResult f = validateEither' f . trifectaResultToEither
>>>>>>> 29936e89
<|MERGE_RESOLUTION|>--- conflicted
+++ resolved
@@ -23,11 +23,7 @@
 , validateEither'
 , validateMay
 , validateMay'
-<<<<<<< HEAD
-, eitherTrifectaResult
-=======
 , trifectaResultToEither
->>>>>>> 29936e89
 , validateTrifectaResult
 ) where
 
@@ -80,17 +76,6 @@
 validateMay' :: (a -> Maybe b) -> DecodeError e -> a -> DecodeValidation e b
 validateMay' ab e a = validateMay e (ab a)
 
-<<<<<<< HEAD
--- | Convert a Trifecta 'Result' to an 'Either'
-eitherTrifectaResult :: Trifecta.Result a -> Either String a
-eitherTrifectaResult result = case result of
-  Trifecta.Success a -> pure a
-  Trifecta.Failure e -> Left . show . Trifecta._errDoc $ e
-
--- | Convert a Trifecta 'Result' to a 'DecodeValidation'
-validateTrifectaResult :: (String -> DecodeError e) -> Trifecta.Result a -> DecodeValidation e a
-validateTrifectaResult f = either (decodeError . f) pure . eitherTrifectaResult
-=======
 -- | Helper to convert Trifecta results to 'Either'.
 trifectaResultToEither :: Trifecta.Result a -> Either String a
 trifectaResultToEither result = case result of
@@ -100,4 +85,3 @@
 -- | Convert a Trifecta 'Result' to a DecodeValidation
 validateTrifectaResult :: (String -> DecodeError e) -> Trifecta.Result a -> DecodeValidation e a
 validateTrifectaResult f = validateEither' f . trifectaResultToEither
->>>>>>> 29936e89
